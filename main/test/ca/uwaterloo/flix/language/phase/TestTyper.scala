package ca.uwaterloo.flix.language.phase

import ca.uwaterloo.flix.language.Compiler
import ca.uwaterloo.flix.language.ast._

import org.scalatest.FunSuite

class TestTyper extends FunSuite {

  // TODO: Consider using real syntax?

  val SL = SourceLocation.Unknown
  val Root = ResolvedAst.Root(Map.empty, List.empty, Map.empty, Map.empty, Map.empty, Map.empty, List.empty, List.empty, new Time(0, 0, 0, 0))
  val Ident = ident("x")
  val RName = Name.Resolved.mk(List("foo", "bar"))

  /////////////////////////////////////////////////////////////////////////////
  // Definitions                                                             //
  /////////////////////////////////////////////////////////////////////////////

  test("Definition.Constant01") {
    val exp = ResolvedAst.Expression.Lit(ResolvedAst.Literal.Unit(SL), SL)
    val tpe = ResolvedAst.Type.Unit
    val rast = ResolvedAst.Definition.Constant(RName, exp, tpe, SL)

    val result = Typer.Definition.typer(rast, Root)
    assertResult(TypedAst.Type.Unit)(result.get.tpe)
  }

  test("Definition.Constant02") {
    val exp = ResolvedAst.Expression.Lit(ResolvedAst.Literal.Bool(true, SL), SL)
    val tpe = ResolvedAst.Type.Bool
    val rast = ResolvedAst.Definition.Constant(RName, exp, tpe, SL)

    val result = Typer.Definition.typer(rast, Root)
    assertResult(TypedAst.Type.Bool)(result.get.tpe)
  }

  test("Definition.Constant03") {
    val exp = ResolvedAst.Expression.Binary(
      BinaryOperator.Plus,
      ResolvedAst.Expression.Lit(ResolvedAst.Literal.Int(21, SL), SL),
      ResolvedAst.Expression.Lit(ResolvedAst.Literal.Int(42, SL), SL), SL)
    val tpe = ResolvedAst.Type.Int
    val rast = ResolvedAst.Definition.Constant(RName, exp, tpe, SL)

    val result = Typer.Definition.typer(rast, Root)
    assertResult(TypedAst.Type.Int)(result.get.tpe)
  }

  test("Definition.Constant04") {
    val x = ident("x")

    // fn (x: Unit): Unit = ()
    val exp = ResolvedAst.Expression.Lambda(
      formals = List(ResolvedAst.FormalArg(x, ResolvedAst.Type.Unit)),
      retTpe = ResolvedAst.Type.Unit,
      body = ResolvedAst.Expression.Lit(ResolvedAst.Literal.Unit(SL), SL), SL)
    val tpe = ResolvedAst.Type.Function(List(ResolvedAst.Type.Unit), ResolvedAst.Type.Unit)
    val rast = ResolvedAst.Definition.Constant(RName, exp, tpe, SL)

    val result = Typer.Definition.typer(rast, Root)
    val expectedType = TypedAst.Type.Lambda(List(TypedAst.Type.Unit), TypedAst.Type.Unit)
    assertResult(expectedType)(result.get.tpe)
  }

  test("Definition.Constant05") {
    val x = ident("x")

    // fn (x: Int): Int = x
    val exp = ResolvedAst.Expression.Lambda(
      formals = List(ResolvedAst.FormalArg(x, ResolvedAst.Type.Int)),
      retTpe = ResolvedAst.Type.Int,
      body = ResolvedAst.Expression.Var(x, SL), SL)
    val tpe = ResolvedAst.Type.Function(List(ResolvedAst.Type.Int), ResolvedAst.Type.Int)
    val rast = ResolvedAst.Definition.Constant(RName, exp, tpe, SL)

    val result = Typer.Definition.typer(rast, Root)
    val expectedType = TypedAst.Type.Lambda(List(TypedAst.Type.Int), TypedAst.Type.Int)
    assertResult(expectedType)(result.get.tpe)
  }

  test("Definition.BoundedLattice.TypeError01") {
    val input =
      """let Int<> = (0, 1, 2, 3, 4);
      """.stripMargin
    val result = Compiler.compile(input)
    assert(result.errors.head.isInstanceOf[Typer.TypeError])
  }

  test("Definition.BoundedLattice.TypeError02") {
    val input =
      """|def leq(x: Int, y: Int): Bool = true;
        |def lub(x: Int, y: Int): Int = 42;
        |def glb(x: Int, y: Int): Int = 21;
        |
        |let Int<> = (0, 1, lub, leq, glb);
      """.stripMargin
    val result = Compiler.compile(input)
    assert(result.errors.head.isInstanceOf[Typer.TypeError])
  }

  test("Definition.Relation01") {
    val rast = ResolvedAst.Collection.Relation(RName, List(
      ResolvedAst.Attribute(Ident, ResolvedAst.Type.Bool)
    ), SL)

    val result = Typer.Definition.typer(rast, Root)
    assert(result.isSuccess)
  }

  test("Definition.Relation02") {
    val rast = ResolvedAst.Collection.Relation(RName, List(
      ResolvedAst.Attribute(Ident, ResolvedAst.Type.Bool),
      ResolvedAst.Attribute(Ident, ResolvedAst.Type.Int),
      ResolvedAst.Attribute(Ident, ResolvedAst.Type.Str)
    ), SL)

    val result = Typer.Definition.typer(rast, Root)
    assert(result.isSuccess)
  }

  /////////////////////////////////////////////////////////////////////////////
  // Constraints                                                             //
  /////////////////////////////////////////////////////////////////////////////
  test("Constraint.Fact01") {
    val rname = Name.Resolved.mk(List("Student"))

    val root = Root.copy(collections = Map(
      rname -> ResolvedAst.Collection.Relation(rname, List(
        ResolvedAst.Attribute(Ident, ResolvedAst.Type.Str),
        ResolvedAst.Attribute(Ident, ResolvedAst.Type.Int)
      ), SL)
    ))

    val rast = ResolvedAst.Constraint.Fact(ResolvedAst.Predicate.Head.Relation(
      rname, List(
        ResolvedAst.Term.Head.Lit(ResolvedAst.Literal.Str("John Doe", SL), SL),
        ResolvedAst.Term.Head.Lit(ResolvedAst.Literal.Int(42, SL), SL)
      ), SL)
    )
    val result = Typer.Constraint.typer(rast, root)
    assert(result.isSuccess)
  }

  test("Constraint.Rule01") {
    val rname = Name.Resolved.mk(List("Edge"))
    val x = ident("x")
    val y = ident("y")
    val z = ident("z")

    val root = Root.copy(collections = Map(
      rname -> ResolvedAst.Collection.Relation(rname, List(
        ResolvedAst.Attribute(Ident, ResolvedAst.Type.Int),
        ResolvedAst.Attribute(Ident, ResolvedAst.Type.Int),
        ResolvedAst.Attribute(Ident, ResolvedAst.Type.Int)
      ), SL)
    ))

    val head = ResolvedAst.Predicate.Head.Relation(rname, List(ResolvedAst.Term.Head.Var(x, SL), ResolvedAst.Term.Head.Var(z, SL)), SL)

    val body = List(
      ResolvedAst.Predicate.Body.Relation(rname, List(ResolvedAst.Term.Body.Var(x, SL), ResolvedAst.Term.Body.Var(y, SL)), SL),
      ResolvedAst.Predicate.Body.Relation(rname, List(ResolvedAst.Term.Body.Var(y, SL), ResolvedAst.Term.Body.Var(z, SL)), SL)
    )

    val rast = ResolvedAst.Constraint.Rule(head, body)
    val result = Typer.Constraint.typer(rast, root)
    assert(result.isSuccess)
  }

  /////////////////////////////////////////////////////////////////////////////
  // Lattices                                                                //
  /////////////////////////////////////////////////////////////////////////////

  /////////////////////////////////////////////////////////////////////////////
  // Literals                                                                //
  /////////////////////////////////////////////////////////////////////////////
  test("Literal.Unit") {
    val rast = ResolvedAst.Literal.Unit(SL)
    val result = Typer.Literal.typer(rast, Root)
    assertResult(TypedAst.Type.Unit)(result.tpe)
  }

  test("Literal.Bool.True") {
    val rast = ResolvedAst.Literal.Bool(true, SL)
    val result = Typer.Literal.typer(rast, Root)
    assertResult(TypedAst.Type.Bool)(result.tpe)
  }

  test("Literal.Bool.False") {
    val rast = ResolvedAst.Literal.Bool(false, SL)
    val result = Typer.Literal.typer(rast, Root)
    assertResult(TypedAst.Type.Bool)(result.tpe)
  }

  test("Literal.Int") {
    val rast = ResolvedAst.Literal.Int(42, SL)
    val result = Typer.Literal.typer(rast, Root)
    assertResult(TypedAst.Type.Int)(result.tpe)
  }

  test("Literal.Str") {
    val rast = ResolvedAst.Literal.Str("foo", SL)
    val result = Typer.Literal.typer(rast, Root)
    assertResult(TypedAst.Type.Str)(result.tpe)
  }

  test("Literal.Tag") {
    val enumName = Name.Resolved.mk(List("foo", "bar", "baz"))
    val tagName = ident("Qux")
    val literal = ResolvedAst.Literal.Unit(SL)
    val rast = ResolvedAst.Literal.Tag(enumName, tagName, literal, SL)
    val enums = Map(enumName -> ResolvedAst.Definition.Enum(enumName, Map("Qux" -> ResolvedAst.Type.Tag(enumName, tagName, ResolvedAst.Type.Unit)), SL))
    val root = Root.copy(enums = enums)
    val result = Typer.Literal.typer(rast, root)
    assertResult(TypedAst.Type.Enum(Map("Qux" -> TypedAst.Type.Tag(enumName, tagName, TypedAst.Type.Unit))))(result.tpe)
  }

  test("Literal.Tuple") {
    val rast = ResolvedAst.Literal.Tuple(List(
      ResolvedAst.Literal.Bool(true, SL),
      ResolvedAst.Literal.Int(42, SL),
      ResolvedAst.Literal.Str("foo", SL)), SL)
    val result = Typer.Literal.typer(rast, Root)
    assertResult(TypedAst.Type.Tuple(List(TypedAst.Type.Bool, TypedAst.Type.Int, TypedAst.Type.Str)))(result.tpe)
  }

  /////////////////////////////////////////////////////////////////////////////
  // Expressions                                                             //
  /////////////////////////////////////////////////////////////////////////////
  test("Expression.Var01") {
    val x = ident("x")

    val rast = ResolvedAst.Expression.Var(x, SL)
    val env = Map("x" -> TypedAst.Type.Bool)

    val result = Typer.Expression.typer(rast, Root, env)
    assertResult(TypedAst.Type.Bool)(result.get.tpe)
  }

  test("Expression.Var02") {
    val x = ident("x")
    val y = ident("y")

    val rast = ResolvedAst.Expression.Binary(
      BinaryOperator.Plus,
      ResolvedAst.Expression.Var(x, SL),
      ResolvedAst.Expression.Var(y, SL)
      , SL)

    val env = Map("x" -> TypedAst.Type.Int, "y" -> TypedAst.Type.Int)

    val result = Typer.Expression.typer(rast, Root, env)
    assertResult(TypedAst.Type.Int)(result.get.tpe)
  }

  test("Expression.Var03") {
    val x = ident("x")

    val rast = ResolvedAst.Expression.Let(
      ident = x,
      value = ResolvedAst.Expression.Lit(ResolvedAst.Literal.Int(42, SL), SL),
      body = ResolvedAst.Expression.Var(x, SL), SL)

    val env = Map("x" -> TypedAst.Type.Bool)

    val result = Typer.Expression.typer(rast, Root, env)
    assertResult(TypedAst.Type.Int)(result.get.tpe)
  }

  test("Expression.Ref01") {
    val rname = Name.Resolved.mk(List("foo", "bar"))
    val rast = ResolvedAst.Expression.Ref(rname, SL)

    val root = Root.copy(constants = Map(
      rname -> ResolvedAst.Definition.Constant(
        name = rname,
        exp = ResolvedAst.Expression.Lit(ResolvedAst.Literal.Bool(true, SL), SL),
        tpe = ResolvedAst.Type.Bool
        , SL)))

    val result = Typer.Expression.typer(rast, root)
    assertResult(TypedAst.Type.Bool)(result.get.tpe)
  }

  test("Expression.Ref02") {
    val rname = Name.Resolved.mk(List("foo", "bar"))
    val rast = ResolvedAst.Expression.Ref(rname, SL)

    val root = Root.copy(constants = Map(
      rname -> ResolvedAst.Definition.Constant(
        name = rname,
        exp = ResolvedAst.Expression.Lit(ResolvedAst.Literal.Int(42, SL), SL),
        tpe = ResolvedAst.Type.Int
        , SL)))

    val result = Typer.Expression.typer(rast, root)
    assertResult(TypedAst.Type.Int)(result.get.tpe)
  }

  test("Expression.Lambda01") {
    val x = ident("x")

    val rast = ResolvedAst.Expression.Lambda(
      formals = List(ResolvedAst.FormalArg(x, ResolvedAst.Type.Int)),
      retTpe = ResolvedAst.Type.Unit,
      body = ResolvedAst.Expression.Lit(ResolvedAst.Literal.Unit(SL), SL)
      , SL)

    val expectedType = TypedAst.Type.Lambda(List(TypedAst.Type.Int), TypedAst.Type.Unit)
    val actualType = Typer.Expression.typer(rast, Root).get.tpe
    assertResult(expectedType)(actualType)
  }

  test("Expression.Lambda02") {
    val x = ident("x")
    val y = ident("y")
    val z = ident("z")
    val w = ident("w")

    val rast = ResolvedAst.Expression.Lambda(
      formals = List(
        ResolvedAst.FormalArg(x, ResolvedAst.Type.Unit),
        ResolvedAst.FormalArg(y, ResolvedAst.Type.Bool),
        ResolvedAst.FormalArg(z, ResolvedAst.Type.Int),
        ResolvedAst.FormalArg(w, ResolvedAst.Type.Str)
      ),
      retTpe = ResolvedAst.Type.Str,
      body = ResolvedAst.Expression.Var(w, SL)
      , SL)

    val expectedType = TypedAst.Type.Lambda(
      args = List(
        TypedAst.Type.Unit,
        TypedAst.Type.Bool,
        TypedAst.Type.Int,
        TypedAst.Type.Str
      ), retTpe = TypedAst.Type.Str)
    val actualType = Typer.Expression.typer(rast, Root).get.tpe
    assertResult(expectedType)(actualType)
  }

  test("Expression.Lambda.TypeError") {
    val x = ident("x")
    val y = ident("y")
    val z = ident("z")
    val w = ident("w")

    val rast = ResolvedAst.Expression.Lambda(
      formals = List(
        ResolvedAst.FormalArg(x, ResolvedAst.Type.Unit),
        ResolvedAst.FormalArg(y, ResolvedAst.Type.Bool),
        ResolvedAst.FormalArg(z, ResolvedAst.Type.Int),
        ResolvedAst.FormalArg(w, ResolvedAst.Type.Str)
      ),
      retTpe = ResolvedAst.Type.Unit,
      body = ResolvedAst.Expression.Var(w, SL)
      , SL)

    val result = Typer.Expression.typer(rast, Root)
    assert(result.isFailure)
  }

  test("Expression.Apply01") {
    val x = ident("x")
    val rast = ResolvedAst.Expression.Apply(
      lambda =
        ResolvedAst.Expression.Lambda(
          formals = List(ResolvedAst.FormalArg(x, ResolvedAst.Type.Int)),
          retTpe = ResolvedAst.Type.Unit,
          body = ResolvedAst.Expression.Lit(ResolvedAst.Literal.Unit(SL), SL)
          , SL),
      args = List(ResolvedAst.Expression.Lit(ResolvedAst.Literal.Int(42, SL), SL)), SL)

    val result = Typer.Expression.typer(rast, Root)
    assertResult(TypedAst.Type.Unit)(result.get.tpe)
  }

  test("Expression.Apply02") {
    val x = ident("x")
    val y = ident("y")
    val z = ident("z")

    val rast = ResolvedAst.Expression.Apply(
      lambda =
        ResolvedAst.Expression.Lambda(
          formals = List(
            ResolvedAst.FormalArg(x, ResolvedAst.Type.Bool),
            ResolvedAst.FormalArg(y, ResolvedAst.Type.Int),
            ResolvedAst.FormalArg(z, ResolvedAst.Type.Str)
          ),
          retTpe = ResolvedAst.Type.Int,
          body = ResolvedAst.Expression.Var(y, SL)
          , SL),
      args = List(
        ResolvedAst.Expression.Lit(ResolvedAst.Literal.Bool(true, SL), SL),
        ResolvedAst.Expression.Lit(ResolvedAst.Literal.Int(42, SL), SL),
        ResolvedAst.Expression.Lit(ResolvedAst.Literal.Str("foo", SL), SL)
      ), SL)

    val result = Typer.Expression.typer(rast, Root)
    assertResult(TypedAst.Type.Int)(result.get.tpe)
  }

  test("Expression.Apply.TypeError.IllegalArgumentType") {
    val x = ident("x")
    val y = ident("y")
    val z = ident("z")

    val rast = ResolvedAst.Expression.Apply(
      lambda =
        ResolvedAst.Expression.Lambda(
          formals = List(
            ResolvedAst.FormalArg(x, ResolvedAst.Type.Bool),
            ResolvedAst.FormalArg(y, ResolvedAst.Type.Int),
            ResolvedAst.FormalArg(z, ResolvedAst.Type.Str)
          ),
          retTpe = ResolvedAst.Type.Int,
          body = ResolvedAst.Expression.Var(y, SL), SL
        ),
      args = List(
        ResolvedAst.Expression.Lit(ResolvedAst.Literal.Str("foo", SL), SL),
        ResolvedAst.Expression.Lit(ResolvedAst.Literal.Int(42, SL), SL),
        ResolvedAst.Expression.Lit(ResolvedAst.Literal.Bool(true, SL), SL)
      ), SL)

    val result = Typer.Expression.typer(rast, Root)
    assert(result.isFailure)
  }

  test("Expression.Unary01") {
    val rast = ResolvedAst.Expression.Unary(UnaryOperator.Not, ResolvedAst.Expression.Lit(ResolvedAst.Literal.Bool(true, SL), SL), SL)
    val result = Typer.Expression.typer(rast, Root)
    assertResult(TypedAst.Type.Bool)(result.get.tpe)
  }

  test("Expression.Unary02") {
    val rast = ResolvedAst.Expression.Unary(UnaryOperator.UnaryPlus, ResolvedAst.Expression.Lit(ResolvedAst.Literal.Int(42, SL), SL), SL)
    val result = Typer.Expression.typer(rast, Root)
    assertResult(TypedAst.Type.Int)(result.get.tpe)
  }

  test("Expression.Unary03") {
    val rast = ResolvedAst.Expression.Unary(UnaryOperator.UnaryMinus, ResolvedAst.Expression.Lit(ResolvedAst.Literal.Int(42, SL), SL), SL)
    val result = Typer.Expression.typer(rast, Root)
    assertResult(TypedAst.Type.Int)(result.get.tpe)
  }

  test("Expression.Unary.NonBooleanValue") {
    val rast = ResolvedAst.Expression.Unary(UnaryOperator.Not, ResolvedAst.Expression.Lit(ResolvedAst.Literal.Int(42, SL), SL), SL)
    val result = Typer.Expression.typer(rast, Root)
    assert(result.isFailure)
  }

  test("Expression.Unary.NonIntegerValue01") {
    val rast = ResolvedAst.Expression.Unary(UnaryOperator.UnaryPlus, ResolvedAst.Expression.Lit(ResolvedAst.Literal.Bool(true, SL), SL), SL)
    val result = Typer.Expression.typer(rast, Root)
    assert(result.isFailure)
  }

  test("Expression.Unary.NonIntegerValue02") {
    val rast = ResolvedAst.Expression.Unary(UnaryOperator.UnaryMinus, ResolvedAst.Expression.Lit(ResolvedAst.Literal.Bool(true, SL), SL), SL)
    val result = Typer.Expression.typer(rast, Root)
    assert(result.isFailure)
  }

  test("Expression.Binary01") {
    val e1 = ResolvedAst.Expression.Lit(ResolvedAst.Literal.Bool(true, SL), SL)
    val e2 = ResolvedAst.Expression.Lit(ResolvedAst.Literal.Bool(false, SL), SL)
    val rast = ResolvedAst.Expression.Binary(BinaryOperator.And, e1, e2, SL)
    val result = Typer.Expression.typer(rast, Root)
    assertResult(TypedAst.Type.Bool)(result.get.tpe)
  }

  test("Expression.Binary02") {
    val e1 = ResolvedAst.Expression.Lit(ResolvedAst.Literal.Int(21, SL), SL)
    val e2 = ResolvedAst.Expression.Lit(ResolvedAst.Literal.Int(42, SL), SL)
    val rast = ResolvedAst.Expression.Binary(BinaryOperator.Minus, e1, e2, SL)
    val result = Typer.Expression.typer(rast, Root)
    assertResult(TypedAst.Type.Int)(result.get.tpe)
  }

  test("Expression.Binary03") {
    val e1 = ResolvedAst.Expression.Lit(ResolvedAst.Literal.Int(21, SL), SL)
    val e2 = ResolvedAst.Expression.Lit(ResolvedAst.Literal.Int(42, SL), SL)
    val rast = ResolvedAst.Expression.Binary(BinaryOperator.LessEqual, e1, e2, SL)
    val result = Typer.Expression.typer(rast, Root)
    assertResult(TypedAst.Type.Bool)(result.get.tpe)
  }

  test("Expression.Binary.MismatchedValues") {
    val e1 = ResolvedAst.Expression.Lit(ResolvedAst.Literal.Bool(true, SL), SL)
    val e2 = ResolvedAst.Expression.Lit(ResolvedAst.Literal.Int(42, SL), SL)
    val rast = ResolvedAst.Expression.Binary(BinaryOperator.Plus, e1, e2, SL)
    val result = Typer.Expression.typer(rast, Root)
    assert(result.isFailure)
  }

  test("Expression.Binary.MismatchedOperator") {
    val e1 = ResolvedAst.Expression.Lit(ResolvedAst.Literal.Bool(true, SL), SL)
    val e2 = ResolvedAst.Expression.Lit(ResolvedAst.Literal.Bool(false, SL), SL)
    val rast = ResolvedAst.Expression.Binary(BinaryOperator.Plus, e1, e2, SL)
    val result = Typer.Expression.typer(rast, Root)
    assert(result.isFailure)
  }

  test("Expression.IfThenElse01") {
    val rast = ResolvedAst.Expression.IfThenElse(
      ResolvedAst.Expression.Lit(ResolvedAst.Literal.Bool(true, SL), SL),
      ResolvedAst.Expression.Lit(ResolvedAst.Literal.Int(21, SL), SL),
      ResolvedAst.Expression.Lit(ResolvedAst.Literal.Int(42, SL), SL)
      , SL)
    val result = Typer.Expression.typer(rast, Root)
    assertResult(TypedAst.Type.Int)(result.get.tpe)
  }

  test("Expression.IfThenElse02") {
    val rast = ResolvedAst.Expression.IfThenElse(
      ResolvedAst.Expression.Lit(ResolvedAst.Literal.Bool(false, SL), SL),
      ResolvedAst.Expression.Lit(ResolvedAst.Literal.Str("a", SL), SL),
      ResolvedAst.Expression.Lit(ResolvedAst.Literal.Str("b", SL), SL)
      , SL)
    val result = Typer.Expression.typer(rast, Root)
    assertResult(TypedAst.Type.Str)(result.get.tpe)
  }

  test("Expression.IfThenElse.NonBooleanCondition") {
    val rast = ResolvedAst.Expression.IfThenElse(
      ResolvedAst.Expression.Lit(ResolvedAst.Literal.Int(1, SL), SL),
      ResolvedAst.Expression.Lit(ResolvedAst.Literal.Int(2, SL), SL),
      ResolvedAst.Expression.Lit(ResolvedAst.Literal.Int(3, SL), SL)
      , SL)
    val result = Typer.Expression.typer(rast, Root)
    assert(result.isFailure)
  }

  test("Expression.IfThenElse.ThenElseMismatch") {
    val rast = ResolvedAst.Expression.IfThenElse(
      ResolvedAst.Expression.Lit(ResolvedAst.Literal.Bool(true, SL), SL),
      ResolvedAst.Expression.Lit(ResolvedAst.Literal.Int(2, SL), SL),
      ResolvedAst.Expression.Lit(ResolvedAst.Literal.Str("foo", SL), SL)
      , SL)
    val result = Typer.Expression.typer(rast, Root)
    assert(result.isFailure)
  }

  test("Expression.Let01") {
    val rast = ResolvedAst.Expression.Let(
      Ident,
      ResolvedAst.Expression.Lit(ResolvedAst.Literal.Int(2, SL), SL),
      ResolvedAst.Expression.Lit(ResolvedAst.Literal.Str("foo", SL), SL)
      , SL)
    val result = Typer.Expression.typer(rast, Root)
    assertResult(TypedAst.Type.Str)(result.get.tpe)
  }

  test("Expression.Let02") {
    val rast = ResolvedAst.Expression.Let(
      Ident,
      ResolvedAst.Expression.Lit(ResolvedAst.Literal.Int(2, SL), SL),
      ResolvedAst.Expression.Var(Ident, SL)
      , SL)
    val result = Typer.Expression.typer(rast, Root)
    assertResult(TypedAst.Type.Int)(result.get.tpe)
  }

  test("Expression.Let.TypeError") {
    val rast = ResolvedAst.Expression.Let(
      Ident,
      ResolvedAst.Expression.Lit(ResolvedAst.Literal.Str("foo", SL), SL),
      ResolvedAst.Expression.Unary(UnaryOperator.Not, ResolvedAst.Expression.Var(Ident, SL), SL)
      , SL)
    val result = Typer.Expression.typer(rast, Root)
    assert(result.isFailure)
  }

  test("Expression.Match01") {
    val rast = ResolvedAst.Expression.Match(
      ResolvedAst.Expression.Lit(ResolvedAst.Literal.Bool(true, SL), SL),
      List(
        ResolvedAst.Pattern.Lit(ResolvedAst.Literal.Bool(true, SL), SL) -> ResolvedAst.Expression.Lit(ResolvedAst.Literal.Int(21, SL), SL),
        ResolvedAst.Pattern.Lit(ResolvedAst.Literal.Bool(false, SL), SL) -> ResolvedAst.Expression.Lit(ResolvedAst.Literal.Int(42, SL), SL)
      ), SL
    )

    val result = Typer.Expression.typer(rast, Root)
    assertResult(TypedAst.Type.Int)(result.get.tpe)
  }

  test("Expression.Match02") {
    val rast = ResolvedAst.Expression.Match(
      ResolvedAst.Expression.Lit(ResolvedAst.Literal.Int(42, SL), SL),
      List(
        ResolvedAst.Pattern.Var(Ident, SL) -> ResolvedAst.Expression.Var(Ident, SL),
        ResolvedAst.Pattern.Var(Ident, SL) -> ResolvedAst.Expression.Var(Ident, SL)
      ), SL
    )

    val result = Typer.Expression.typer(rast, Root)
    assertResult(TypedAst.Type.Int)(result.get.tpe)
  }

  test("Expression.Match03") {
    val rast = ResolvedAst.Expression.Match(
      ResolvedAst.Expression.Lit(ResolvedAst.Literal.Tuple(List(
        ResolvedAst.Literal.Bool(true, SL), ResolvedAst.Literal.Int(42, SL)
      ), SL), SL),
      List(
        ResolvedAst.Pattern.Tuple(List(
          ResolvedAst.Pattern.Wildcard(SourceLocation.Unknown),
          ResolvedAst.Pattern.Var(Ident, SL)
        ), SL) -> ResolvedAst.Expression.Var(Ident, SL)
      ), SL
    )

    val result = Typer.Expression.typer(rast, Root)
    assertResult(TypedAst.Type.Int)(result.get.tpe)
  }

  test("Expression.Match.TypeError") {
    val rast = ResolvedAst.Expression.Match(
      ResolvedAst.Expression.Lit(ResolvedAst.Literal.Bool(true, SL), SL),
      List(
        ResolvedAst.Pattern.Lit(ResolvedAst.Literal.Int(42, SL), SL) -> ResolvedAst.Expression.Lit(ResolvedAst.Literal.Int(42, SL), SL),
        ResolvedAst.Pattern.Lit(ResolvedAst.Literal.Str("foo", SL), SL) -> ResolvedAst.Expression.Lit(ResolvedAst.Literal.Str("foo", SL), SL)
      ), SL
    )

    val result = Typer.Expression.typer(rast, Root)
    assert(result.isFailure)
  }

  test("Expression.Tag01") {
    val enumName = Name.Resolved.mk(List("Foo", "Bar"))
    val tagName = ident("Qux")
    val rast = ResolvedAst.Expression.Tag(enumName, tagName, ResolvedAst.Expression.Lit(ResolvedAst.Literal.Unit(SL), SL), SL)

    val root = Root.copy(enums = Map(
      enumName -> ResolvedAst.Definition.Enum(enumName, Map(
        "Qux" -> ResolvedAst.Type.Tag(enumName, tagName, ResolvedAst.Type.Unit)
      ), SL)
    ))

    val expectedType = TypedAst.Type.Enum(Map("Qux" -> TypedAst.Type.Tag(enumName, tagName, TypedAst.Type.Unit)))
    val actualType = Typer.Expression.typer(rast, root).get.tpe
    assertResult(expectedType)(actualType)
  }

  test("Expression.Tag02") {
    val enumName = Name.Resolved.mk(List("Foo", "Bar"))
    val tagName = ident("C")
    val rast = ResolvedAst.Expression.Tag(enumName, tagName, ResolvedAst.Expression.Lit(ResolvedAst.Literal.Int(42, SL), SL), SL)

    val root = Root.copy(enums = Map(
      enumName -> ResolvedAst.Definition.Enum(enumName, Map(
        "A" -> ResolvedAst.Type.Tag(enumName, tagName, ResolvedAst.Type.Unit),
        "B" -> ResolvedAst.Type.Tag(enumName, tagName, ResolvedAst.Type.Bool),
        "C" -> ResolvedAst.Type.Tag(enumName, tagName, ResolvedAst.Type.Int),
        "D" -> ResolvedAst.Type.Tag(enumName, tagName, ResolvedAst.Type.Str)
      ), SL)
    ))

    val expectedType = TypedAst.Type.Enum(Map(
      "A" -> TypedAst.Type.Tag(enumName, tagName, TypedAst.Type.Unit),
      "B" -> TypedAst.Type.Tag(enumName, tagName, TypedAst.Type.Bool),
      "C" -> TypedAst.Type.Tag(enumName, tagName, TypedAst.Type.Int),
      "D" -> TypedAst.Type.Tag(enumName, tagName, TypedAst.Type.Str)
    ))
    val actualType = Typer.Expression.typer(rast, root).get.tpe
    assertResult(expectedType)(actualType)
  }

  test("Expression.Tag.TypeError") {
    val enumName = Name.Resolved.mk(List("Foo", "Bar"))
    val tagName = ident("A")
    val rast = ResolvedAst.Expression.Tag(enumName, tagName, ResolvedAst.Expression.Lit(ResolvedAst.Literal.Int(42, SL), SL), SL)

    val root = Root.copy(enums = Map(
      enumName -> ResolvedAst.Definition.Enum(enumName, Map(
        "A" -> ResolvedAst.Type.Tag(enumName, tagName, ResolvedAst.Type.Unit),
        "B" -> ResolvedAst.Type.Tag(enumName, tagName, ResolvedAst.Type.Bool),
        "C" -> ResolvedAst.Type.Tag(enumName, tagName, ResolvedAst.Type.Int),
        "D" -> ResolvedAst.Type.Tag(enumName, tagName, ResolvedAst.Type.Str)
      ), SL)
    ))

    val result = Typer.Expression.typer(rast, root)
    assert(result.isFailure)
  }

  test("Expression.Tuple01") {
    val e1 = ResolvedAst.Expression.Lit(ResolvedAst.Literal.Bool(true, SL), SL)
    val e2 = ResolvedAst.Expression.Lit(ResolvedAst.Literal.Int(42, SL), SL)
    val rast = ResolvedAst.Expression.Tuple(List(e1, e2), SL)
    val result = Typer.Expression.typer(rast, Root)
    assertResult(TypedAst.Type.Tuple(List(TypedAst.Type.Bool, TypedAst.Type.Int)))(result.get.tpe)
  }

  test("Expression.Tuple02") {
    val e1 = ResolvedAst.Expression.Lit(ResolvedAst.Literal.Bool(true, SL), SL)
    val e2 = ResolvedAst.Expression.Lit(ResolvedAst.Literal.Int(42, SL), SL)
    val e3 = ResolvedAst.Expression.Lit(ResolvedAst.Literal.Str("foo", SL), SL)
    val rast = ResolvedAst.Expression.Tuple(List(e1, e2, e3), SL)
    val result = Typer.Expression.typer(rast, Root)
    assertResult(TypedAst.Type.Tuple(List(TypedAst.Type.Bool, TypedAst.Type.Int, TypedAst.Type.Str)))(result.get.tpe)
  }

  test("Expression.Tuple03") {
    val e1 = ResolvedAst.Expression.Lit(ResolvedAst.Literal.Bool(true, SL), SL)
    val e2 = ResolvedAst.Expression.Tuple(List(
      ResolvedAst.Expression.Lit(ResolvedAst.Literal.Unit(SL), SL),
      ResolvedAst.Expression.Lit(ResolvedAst.Literal.Unit(SL), SL)
    ), SL)
    val rast = ResolvedAst.Expression.Tuple(List(e1, e2), SL)
    val result = Typer.Expression.typer(rast, Root)
    val tpe1 = TypedAst.Type.Bool
    val tpe2 = TypedAst.Type.Tuple(List(TypedAst.Type.Unit, TypedAst.Type.Unit))
    assertResult(TypedAst.Type.Tuple(List(tpe1, tpe2)))(result.get.tpe)
  }

  test("Expression.Ascribe01") {
    val rast = ResolvedAst.Expression.Ascribe(
      ResolvedAst.Expression.Lit(ResolvedAst.Literal.Bool(true, SL), SL),
      ResolvedAst.Type.Bool
      , SL)
    val result = Typer.Expression.typer(rast, Root)
    assertResult(TypedAst.Type.Bool)(result.get.tpe)
  }

  test("Expression.Ascribe02") {
    val rast = ResolvedAst.Expression.Ascribe(
      ResolvedAst.Expression.Lit(ResolvedAst.Literal.Bool(true, SL), SL),
      ResolvedAst.Type.Int
      , SL)
    val result = Typer.Expression.typer(rast, Root)
    assert(result.isFailure)
  }

  test("Expression.Error01") {
    val rast = ResolvedAst.Expression.IfThenElse(
      ResolvedAst.Expression.Error(ResolvedAst.Type.Bool, SourceLocation.Unknown),
      ResolvedAst.Expression.Lit(ResolvedAst.Literal.Int(21, SL), SL),
      ResolvedAst.Expression.Lit(ResolvedAst.Literal.Int(42, SL), SL)
      , SL)
    val result = Typer.Expression.typer(rast, Root)
    assertResult(TypedAst.Type.Int)(result.get.tpe)
  }

  test("Expression.Error02") {
    val rast = ResolvedAst.Expression.IfThenElse(
      ResolvedAst.Expression.Lit(ResolvedAst.Literal.Bool(true, SL), SL),
      ResolvedAst.Expression.Error(ResolvedAst.Type.Int, SourceLocation.Unknown),
      ResolvedAst.Expression.Lit(ResolvedAst.Literal.Int(42, SL), SL)
      , SL)
    val result = Typer.Expression.typer(rast, Root)
    assertResult(TypedAst.Type.Int)(result.get.tpe)
  }

  /////////////////////////////////////////////////////////////////////////////
  // Patterns                                                                //
  /////////////////////////////////////////////////////////////////////////////
  test("Pattern.Wildcard") {
    val rast = ResolvedAst.Pattern.Wildcard(SourceLocation.Unknown)
    val tpe = TypedAst.Type.Bool
    val result = Typer.Pattern.typer(rast, tpe, Root)
    assert(result.isSuccess)
  }

  test("Pattern.Variable01") {
    val x = ident("x")
    val rast = ResolvedAst.Pattern.Var(x, SL)
    val tpe = TypedAst.Type.Bool
    val result = Typer.Pattern.typer(rast, tpe, Root)
    assertResult(tpe)(result.get.freeVars(x.name))
  }

  test("Pattern.Variable02") {
    val x = ident("x")
    val rast = ResolvedAst.Pattern.Var(x, SL)
    val tpe = TypedAst.Type.Tuple(List(TypedAst.Type.Bool))
    val result = Typer.Pattern.typer(rast, tpe, Root)
    assertResult(tpe)(result.get.freeVars(x.name))
  }

  test("Pattern.Variable03") {
    val x = ident("x")
    val y = ident("y")
    val rast = ResolvedAst.Pattern.Tuple(List(
      ResolvedAst.Pattern.Var(x, SL),
      ResolvedAst.Pattern.Var(y, SL)
    ), SL)
    val tpe = TypedAst.Type.Tuple(List(TypedAst.Type.Bool, TypedAst.Type.Int))
    val result = Typer.Pattern.typer(rast, tpe, Root)
    assertResult(tpe)(result.get.tpe)
  }

  test("Pattern.Literal") {
    val rast = ResolvedAst.Pattern.Lit(ResolvedAst.Literal.Bool(true, SL), SL)
    val tpe = TypedAst.Type.Bool
    val result = Typer.Pattern.typer(rast, tpe, Root)
    assertResult(tpe)(result.get.tpe)
  }

  test("Pattern.Tag01") {
    val tagName = ident("Qux")
    val x = ident("x")
    val rast = ResolvedAst.Pattern.Tag(RName, tagName, ResolvedAst.Pattern.Var(x, SL), SL)
    val tpe = TypedAst.Type.Enum(Map("Qux" -> TypedAst.Type.Tag(RName, tagName, TypedAst.Type.Unit)))
    val result = Typer.Pattern.typer(rast, tpe, Root)
    assertResult(TypedAst.Type.Unit)(result.get.freeVars(x.name))
  }

  test("Pattern.Tuple01") {
    val rast = ResolvedAst.Pattern.Tuple(List(
      ResolvedAst.Pattern.Lit(ResolvedAst.Literal.Unit(SL), SL),
      ResolvedAst.Pattern.Lit(ResolvedAst.Literal.Bool(true, SL), SL)
    ), SL)
    val tpe = TypedAst.Type.Tuple(List(
      TypedAst.Type.Unit,
      TypedAst.Type.Bool
    ))
    val result = Typer.Pattern.typer(rast, tpe, Root)
    assertResult(tpe)(result.get.tpe)
  }

  test("Pattern.Tuple02") {
    val rast = ResolvedAst.Pattern.Tuple(List(
      ResolvedAst.Pattern.Lit(ResolvedAst.Literal.Unit(SL), SL),
      ResolvedAst.Pattern.Lit(ResolvedAst.Literal.Bool(true, SL), SL),
      ResolvedAst.Pattern.Lit(ResolvedAst.Literal.Int(42, SL), SL),
      ResolvedAst.Pattern.Lit(ResolvedAst.Literal.Str("foo", SL), SL)
    ), SL)

    val tpe = TypedAst.Type.Tuple(List(
      TypedAst.Type.Unit,
      TypedAst.Type.Bool,
      TypedAst.Type.Int,
      TypedAst.Type.Str
    ))
    val result = Typer.Pattern.typer(rast, tpe, Root)
    assertResult(tpe)(result.get.tpe)
  }

  test("Pattern.TypeError") {
    val rast = ResolvedAst.Pattern.Lit(ResolvedAst.Literal.Unit(SL), SL)
    val tpe = TypedAst.Type.Bool
    val result = Typer.Pattern.typer(rast, tpe, Root)
    assert(result.isFailure)
  }

  /////////////////////////////////////////////////////////////////////////////
  // Predicates & Terms                                                      //
  /////////////////////////////////////////////////////////////////////////////
  test("Predicate.Head01") {
    val rname = Name.Resolved.mk(List("foo", "bar"))
    val x = ident("x")
    val y = ident("y")
    val z = ident("z")
    val w = ident("w")

    val root = Root.copy(collections = Map(
      rname -> ResolvedAst.Collection.Relation(rname, List(
        ResolvedAst.Attribute(x, ResolvedAst.Type.Unit),
        ResolvedAst.Attribute(y, ResolvedAst.Type.Bool),
        ResolvedAst.Attribute(z, ResolvedAst.Type.Int),
        ResolvedAst.Attribute(w, ResolvedAst.Type.Str)
      ), SL)
    ))

    val rast =
      ResolvedAst.Predicate.Head.Relation(rname, List(
        ResolvedAst.Term.Head.Lit(ResolvedAst.Literal.Unit(SL), SL),
        ResolvedAst.Term.Head.Lit(ResolvedAst.Literal.Bool(true, SL), SL),
        ResolvedAst.Term.Head.Lit(ResolvedAst.Literal.Int(42, SL), SL),
        ResolvedAst.Term.Head.Lit(ResolvedAst.Literal.Str("foo", SL), SL)
      ), SL)

    val expectedType = TypedAst.Type.Predicate(List(
      TypedAst.Type.Unit, TypedAst.Type.Bool, TypedAst.Type.Int, TypedAst.Type.Str
    ))
    val actualType = Typer.Predicate.Head.typer(rast, root).get.tpe
    assertResult(expectedType)(actualType)
  }

  test("Predicate.Head02") {
    val rname = Name.Resolved.mk(List("foo", "bar"))
    val x = ident("x")
    val y = ident("y")
    val z = ident("z")
    val w = ident("w")

    // NB: Somewhat misleading we use the same identifiers for both columns and variables.

    val root = Root.copy(collections = Map(
      rname -> ResolvedAst.Collection.Relation(rname, List(
        ResolvedAst.Attribute(x, ResolvedAst.Type.Unit),
        ResolvedAst.Attribute(y, ResolvedAst.Type.Bool),
        ResolvedAst.Attribute(z, ResolvedAst.Type.Int),
        ResolvedAst.Attribute(w, ResolvedAst.Type.Str)
      ), SL)
    ))

    val rast =
      ResolvedAst.Predicate.Head.Relation(rname, List(
        ResolvedAst.Term.Head.Var(x, SL),
        ResolvedAst.Term.Head.Var(y, SL),
        ResolvedAst.Term.Head.Var(z, SL),
        ResolvedAst.Term.Head.Var(w, SL)
      ), SL)

    val expectedType = TypedAst.Type.Predicate(List(
      TypedAst.Type.Unit, TypedAst.Type.Bool, TypedAst.Type.Int, TypedAst.Type.Str
    ))
    val actualType = Typer.Predicate.Head.typer(rast, root).get.tpe
    assertResult(expectedType)(actualType)
  }

  test("Predicate.Head03") {
    val relationName = Name.Resolved.mk(List("foo", "bar"))
    val functionName = Name.Resolved.mk(List("foo", "baz"))
    val x = ident("x")

    // NB: Somewhat misleading we use the same identifiers for both columns and variables.

    val root = Root.copy(
      constants = Map(
        functionName -> ResolvedAst.Definition.Constant(
          name = functionName,
          exp = ResolvedAst.Expression.Lambda(
            formals = List(ResolvedAst.FormalArg(x, ResolvedAst.Type.Bool)),
            retTpe = ResolvedAst.Type.Unit,
            body = ResolvedAst.Expression.Lit(ResolvedAst.Literal.Unit(SL), SL), SL
          ),
          tpe = ResolvedAst.Type.Function(List(ResolvedAst.Type.Bool), ResolvedAst.Type.Unit), SL)
      ),
      collections = Map(
        relationName -> ResolvedAst.Collection.Relation(relationName, List(
          ResolvedAst.Attribute(x, ResolvedAst.Type.Unit)
        ), SL)
      ))

    val rast =
      ResolvedAst.Predicate.Head.Relation(relationName, List(
        ResolvedAst.Term.Head.Apply(
          functionName,
          List(ResolvedAst.Term.Head.Lit(
            ResolvedAst.Literal.Bool(true, SL), SL)), SL)), SL)

    val expectedType = TypedAst.Type.Predicate(List(TypedAst.Type.Unit))
    val actualType = Typer.Predicate.Head.typer(rast, root).get.tpe
    assertResult(expectedType)(actualType)
  }

  test("Predicate.Body01") {
    val rname = Name.Resolved.mk(List("foo", "bar"))
    val x = ident("x")
    val y = ident("y")
    val z = ident("z")
    val w = ident("w")

    val root = Root.copy(collections = Map(
      rname -> ResolvedAst.Collection.Relation(rname, List(
        ResolvedAst.Attribute(x, ResolvedAst.Type.Unit),
        ResolvedAst.Attribute(y, ResolvedAst.Type.Bool),
        ResolvedAst.Attribute(z, ResolvedAst.Type.Int),
        ResolvedAst.Attribute(w, ResolvedAst.Type.Str)
      ), SL)
    ))

    val rast =
      ResolvedAst.Predicate.Body.Relation(rname, List(
        ResolvedAst.Term.Body.Wildcard(SourceLocation.Unknown),
        ResolvedAst.Term.Body.Lit(ResolvedAst.Literal.Bool(true, SL), SL),
        ResolvedAst.Term.Body.Lit(ResolvedAst.Literal.Int(42, SL), SL),
        ResolvedAst.Term.Body.Lit(ResolvedAst.Literal.Str("foo", SL), SL)
      ), SL)

    val expectedType = TypedAst.Type.Predicate(List(
      TypedAst.Type.Unit, TypedAst.Type.Bool, TypedAst.Type.Int, TypedAst.Type.Str
    ))
    val actualType = Typer.Predicate.Body.typer(rast, root).get.tpe
    assertResult(expectedType)(actualType)
  }

  // TODO: Test Term.Ascribe.


  test("NoSuchLattice01") {
    val input =
      s"""namespace A {
         |  lat A(x: Int, y: Int<>);
         |};
       """.stripMargin
    val result = Compiler.compile(input)
    assert(result.errors.head.isInstanceOf[Typer.TypeError.NoSuchLattice])
  }

  test("NoSuchLattice02") {
    val input =
      s"""namespace A {
         |  enum Elm {
         |    case Foo
         |  }
         |
         |  lat A(x: Int, y: Elm<>);
         |};
       """.stripMargin
    val result = Compiler.compile(input)
    assert(result.errors.head.isInstanceOf[Typer.TypeError.NoSuchLattice])
  }

  /////////////////////////////////////////////////////////////////////////////
  // Types                                                                   //
  /////////////////////////////////////////////////////////////////////////////
  test("Type.Unit") {
    val rast = ResolvedAst.Type.Unit
    val result = Typer.Type.typer(rast)
    assertResult(TypedAst.Type.Unit)(result)
  }

  test("Type.Bool") {
    val rast = ResolvedAst.Type.Bool
    val result = Typer.Type.typer(rast)
    assertResult(TypedAst.Type.Bool)(result)
  }

  test("Type.Int") {
    val rast = ResolvedAst.Type.Int
    val result = Typer.Type.typer(rast)
    assertResult(TypedAst.Type.Int)(result)
  }

  test("Type.Str") {
    val rast = ResolvedAst.Type.Str
    val result = Typer.Type.typer(rast)
    assertResult(TypedAst.Type.Str)(result)
  }

  test("Type.Tag") {
    val rast = ResolvedAst.Type.Tag(RName, Ident, ResolvedAst.Type.Unit)
    val result = Typer.Type.typer(rast)
    assertResult(TypedAst.Type.Tag(RName, Ident, TypedAst.Type.Unit))(result)
  }

  test("Type.Tuple") {
    val rtype1 = ResolvedAst.Type.Bool
    val rtype2 = ResolvedAst.Type.Int
    val rast = ResolvedAst.Type.Tuple(List(rtype1, rtype2))

    val tpe1 = TypedAst.Type.Bool
    val tpe2 = TypedAst.Type.Int
    val result = Typer.Type.typer(rast)

    assertResult(TypedAst.Type.Tuple(List(tpe1, tpe2)))(result)
  }

  test("Type.Function") {
    val rast = ResolvedAst.Type.Function(List(ResolvedAst.Type.Bool, ResolvedAst.Type.Int), ResolvedAst.Type.Str)
    val tast = TypedAst.Type.Lambda(List(TypedAst.Type.Bool, TypedAst.Type.Int), TypedAst.Type.Str)

    val result = Typer.Type.typer(rast)
    assertResult(tast)(result)
  }

  def ident(s: String): Name.Ident = Name.Ident(SourcePosition.Unknown, s, SourcePosition.Unknown)

  test("Native Type 01 (Boolean and boolean)") {
    val input =
      s"""namespace A {
         |  val x: Bool = #java.lang.Boolean.TRUE;              // boxed Boolean
         |  val y: Bool = #java.lang.Boolean.getBoolean("true") // primitive boolean
         |};
       """.stripMargin
    val result = Compiler.compile(input)
    assert(result.isSuccess)
  }

  test("Native Type 02 (Integer and int)") {
    val input =
      s"""namespace A {
         |  val x: Int = #java.lang.Integer.decode("42"); // boxed Integer
         |  val y: Int = #java.lang.Integer.SIZE;         // primitive int
         |};
       """.stripMargin
    val result = Compiler.compile(input)
    assert(result.isSuccess)
  }

  test("Native Type 03 (java.lang.String)") {
    val input =
      s"""namespace A {
         |  val x: Str = #ca.uwaterloo.flix.util.misc.SampleLattice.TOP; // java.lang.String
         |};
       """.stripMargin
    val result = Compiler.compile(input)
    assert(result.isSuccess)
  }

  test("Native Type 04 (tuples)") {
    val input =
      s"""namespace A {
         |  val a: (#java.lang.Object, #java.lang.Object) = #ca.uwaterloo.flix.util.misc.ScalaNative.strTuple2();
         |
         |  val b: (#java.lang.Object, #java.lang.Object) = #ca.uwaterloo.flix.util.misc.ScalaNative.mkTuple2(1, 2);
         |  val c: (#java.lang.Object, #java.lang.Object, #java.lang.Object) =
         |      #ca.uwaterloo.flix.util.misc.ScalaNative.mkTuple3(1, 2, 3);
         |  val d: (#java.lang.Object, #java.lang.Object, #java.lang.Object, #java.lang.Object) =
         |      #ca.uwaterloo.flix.util.misc.ScalaNative.mkTuple4(1, 2, 3, 4);
         |  val e: (#java.lang.Object, #java.lang.Object, #java.lang.Object, #java.lang.Object, #java.lang.Object) =
         |      #ca.uwaterloo.flix.util.misc.ScalaNative.mkTuple5(1, 2, 3, 4, 5);
         |
         |  val z: #scala.Tuple6 = #ca.uwaterloo.flix.util.misc.ScalaNative.tuple6();
         |
         |  val b2: (Int, Int) = (#ca.uwaterloo.flix.util.misc.ScalaNative.mkTuple2: (Int, Int) -> (Int, Int))(1, 2);
         |  val c2: (Int, Int, Int) =
         |      (#ca.uwaterloo.flix.util.misc.ScalaNative.mkTuple3: (Int, Int, Int) -> (Int, Int, Int))(1, 2, 3);
         |  val d2: (Int, Int, Int, Int) =
         |      (#ca.uwaterloo.flix.util.misc.ScalaNative.mkTuple4: (Int, Int, Int, Int) -> (Int, Int, Int, Int))(1, 2, 3, 4);
         |  val e2: (Int, Int, Int, Int, Int) =
         |      (#ca.uwaterloo.flix.util.misc.ScalaNative.mkTuple5: (Int, Int, Int, Int, Int) -> (Int, Int, Int, Int, Int))(1, 2, 3, 4, 5);
         |};
       """.stripMargin
    val result = Compiler.compile(input)
    assert(result.isSuccess)
  }

  test("Native Type 05 (sets)") {
    val input =
      s"""namespace A{
         |  val a: Set[#java.lang.Object] = #ca.uwaterloo.flix.util.misc.ScalaNative.set();
         |  val b: Set[Int] = (#ca.uwaterloo.flix.util.misc.ScalaNative.set: (Int) -> Set[Int])();
         |};
       """.stripMargin
    val result = Compiler.compile(input)
    assert(result.isSuccess)
  }

<<<<<<< HEAD
  test("Native Type 06 (nested tuples and sets)") {
    val input =
      s"""namespace A{
         |  val a: Set[(Int, Str)] =
         |    (#ca.uwaterloo.flix.util.misc.ScalaNative.setOfTuples: (Int) -> Set[(Int, Str)])();
         |  val b: (Set[Int], Set[Str], Set[Str]) =
         |    (#ca.uwaterloo.flix.util.misc.ScalaNative.tupleOfSets: (Int) -> (Set[Int], Set[Str], Set[Str]))();
         |};
       """.stripMargin
    val result = Compiler.compile(input)
    assert(result.isSuccess)
  }

  // TODO(mhyee): Flix values from native code
=======
  // TODO(mhyee): Sets of #java.lang.Object, Sets of Flix types
>>>>>>> 6752886b
}<|MERGE_RESOLUTION|>--- conflicted
+++ resolved
@@ -1136,7 +1136,6 @@
     assert(result.isSuccess)
   }
 
-<<<<<<< HEAD
   test("Native Type 06 (nested tuples and sets)") {
     val input =
       s"""namespace A{
@@ -1149,9 +1148,4 @@
     val result = Compiler.compile(input)
     assert(result.isSuccess)
   }
-
-  // TODO(mhyee): Flix values from native code
-=======
-  // TODO(mhyee): Sets of #java.lang.Object, Sets of Flix types
->>>>>>> 6752886b
 }